--- conflicted
+++ resolved
@@ -1,90 +1,16 @@
 """
-Mapping of native Python types to OpenMath
-
-<<<<<<< HEAD
-This modules implements conversions from Python objects to OpenMath and
-back. All state is encapsulated in a class called ``Converter``.
-
-The two main functions are ``to_python()`` and ``to_openmath()``,
-which do the conversion as the name suggests, or raise a ``ValueError``
-if no conversion is known.
-
-Furthermore, any object that defines an ``__openmath__(self, converter)`` method
-will get that method called by ``to_python``.
-Here ``converter`` should be called for recursive conversions.
-
-Finally, the class contains a mechanism for registering conversions.
-=======
+Conversions between Python and OpenMath objects
+
 This module implements conversions from Python objects to OpenMath and
-back. All state is encapsulated in instances of the class ``Converter``.
-For convenience, a default instance ``DefaultConverter`` is provided.
-
+back. All state is encapsulated in instances `c` of the class ``Converter``.
 The two main methods are ``to_python()`` and ``to_openmath()``,
 which do the conversion as the name suggests, or raise a ``ValueError``
 if no conversion is known.
 
-By default, a converter ``c`` only implements conversions for basic Python
-types:
->>>>>>> 89ddea74
-
-OpenMath -> Python:
-
-``c.register_to_python_class(cls, f)`` takes a subclass ``cls`` of
-``openmath.OMAny`` and a function ``f`` such that ``f(x)`` is the conversion
-of instances ``x`` of ``cls``.
-
-Four methods are provided for the conversion of OM symbols to Python.
-``register_to_python_name(cdbase,cd,name,py)  covnerts a symbol to a Python object.
-``register_to_python_name(cdbase,cd,py) covnerts any symbol ``x`` of the given
-cd to ``py(x.name)``.
-``register_to_python_name(cdbase,py) covnerts any symbol ``x`` of the given
-cdbase to ``py(x.cd, x.name)``.
-
-Python -> OpenMath:
-
-``c.register_to_openmath(py_class, f)`` registers the conversion of all objects
-such that ``isinstance(x,py_class)`` to ``f(x)``.
-The special exception ``CannotConvertError`` can be raised by ``f`` to backtrack
-and choose the next applicable registered conversion function.
-
-<<<<<<< HEAD
-The class ``BasicPythonConverter`` automatically conversions in both directions
-for basic Python types.
-For convenience, a default instance ``DefaultConverter`` is provided.
-=======
-Finally, the class contains a mechanism for registering additional conversions.
-
-The method ``c.register_to_python`` takes either two or three inputs.
-The form ``c.register_to_python(om_class, conv)`` expects a subclass of
-``openmath.OMAny`` as first parameter, and a function as second
-parameter. Any object of type ``om_class`` will be passed to ``conv()``,
-and the result will be returned.
-
-The form ``c.register_to_python(cd, name, conv)`` expects two strings for
-the arguments ``cd`` and ``name``, and any object for the third
-argument. Any object of type ``openmath.OMSymbol``, with content
-dictionary equal to ``cd`` and name equal to ``name`` will be converted
-using ``conv``. Also, any object of type ``openmath.OMApplication``
-whose first child is an ``openmath.OMSymbol`` as above will be converted
-using ``conv``. If ``conv`` is a function, it will be called with the
-OpenMath object as parameter; otherwise ``conv`` will be returned.
-
-The method ``c.register_to_openmath(py_class, conv)`` takes two
-parameters, the first being None, or a Python class, the second being a
-function or an OpenMath object. ``conv`` is used to convert any object
-of type ``py_class``, or any object if ``py_class`` is ``None``. If
-``conv`` is an OpenMath object, it is returned immediately. If it is a
-callable, it is called with the Python object as paramter; in this case,
-it must either return an OpenMath object, or raise an exception. The
-special exception ``CannotConvertError`` can be used to signify that
-``conv`` does not know how to convert the current object, and that
-``to_openmath`` shall continue with the other converters. Any other
-exception stops conversion immediately.  Converters registered this way
-are called in order from the most recent to the oldest.
-
-Finally, the method ``c.register()`` may be used as a shortcut for the
-two previous methods.
->>>>>>> 89ddea74
+The class ``Converter`` implements no conversion by default. The class
+``BasicPythonConverter`` implements conversions in both directions for
+basic Python types. For convenience, a default instance
+``DefaultConverter`` of the latter is provided.
 
 Examples::
 
@@ -93,17 +19,62 @@
     OMInteger(integer=1, id=None)
     >>> DefaultConverter.to_python(o)
     1
-<<<<<<< HEAD
-=======
-
-For backward compatibility, one may use the following shorthands:
-
-    >>> from openmath.convert import to_openmath, to_python, register_to_openmath, register_to_python
+
+For backward compatibility, one may use the following shorthands::
+
+    >>> from openmath.convert import to_openmath, to_python
     >>> o = to_openmath(1); o
     OMInteger(integer=1, id=None)
     >>> to_python(o)
     1
->>>>>>> 89ddea74
+
+The ``Converter`` class contains a mechanism for registering
+additional conversions.
+
+Python to OpenMath conversions
+------------------------------
+
+The method ``c.register_to_openmath(py_class, conv)`` registers a
+conversion to OpenMath for all instances `x` of the class
+``py_class``. If ``py_class`` is ``None``, the registration is for all
+Python objects.
+
+If ``conv`` is an OpenMath object, the result of the conversion is
+that object. If ``conv`` is a callable, is it called as ``conv(x)``.
+It must either return the result of the conversion as an OpenMath
+object, or raise an exception. The special exception
+``CannotConvertError`` can be used to signify that ``conv`` does not
+know how to convert the current object, and that ``to_openmath`` shall
+continue with the other converters. Any other exception stops
+conversion immediately. Converters registered this way are called in
+order from the most recent to the oldest.
+
+Furthermore, any object ``x`` that defines an ``__openmath__``
+method will be converted to ``x.__openmath__(converter)``. Inside
+this method,``converter`` should be used for recursive conversions.
+
+OpenMath to Python conversion
+------------------------------
+
+Four methods are provided for registering additional conversions of OM
+objects to Python:
+
+- ``c.register_to_python_class(cls, f)`` registers a conversion from
+  any OpenMath object in the class ``cls`` (which should be a subclass
+  of ``openmath.OMAny``). The result of the conversion is ``f(x)``.
+
+- ``register_to_python_name(cdbase, cd, name, py)`` registers a
+  conversion for the symbol with that name, content dictionary and cd
+  base. The result of the conversion is the Python object ``py``;
+
+- ``register_to_python_cd(cdbase, cd, py)`` registers a conversion for
+  any symbol ``x`` with that content dictionary and cd base. The
+  result of the conversion is ``py(x.name)``;
+
+- ``register_to_python_cdbase(cdbase, py)`` registers a conversion for
+  any symbol ``x`` with that cd base. The result of the conversion is
+  ``py(x.cd, x.name)``.
+
 """
 
 import six
@@ -114,8 +85,7 @@
     """
     A class implementing conversions between native Python and OpenMath objects
     """
-<<<<<<< HEAD
-    
+
     def __init__(self):
         # A list of converters from Python types to OM
         self._conv_to_om = []
@@ -135,7 +105,7 @@
     def register_to_python_class(self, cls, conv):
         self._omclass_to_py[cls] = conv
 
-    # registration functions for symbols  
+    # registration functions for symbols
     def register_to_python_name(self, base, cd, name, py):
         self._register_to_python(base,cd,name,lambda:py)
     def register_to_python_cd(self, base, cd, py):
@@ -145,7 +115,7 @@
     # unifies the above
     def _register_to_python(self, base, cd, name, py):
         self._oms_to_py[(base,cd,name)] = py
-    
+
     # lookup in _oms_to_py, trying from most to least specific entry
     def _lookup_to_python(self, cdbase, cd, name):
         r = self._oms_to_py.get((cdbase, cd, name))
@@ -161,8 +131,8 @@
         if r is not None:
             return r(cdbase,cd,name)
         raise ValueError("no entry found")
-        
-    
+
+
     def to_python(self, omobj):
         """ Convert OpenMath object to Python """
         # general overrides
@@ -177,7 +147,7 @@
             arguments = [self.to_python(x) for x in omobj.arguments]
             return elem(*arguments)
         raise ValueError('Cannot convert object of class %s to Python.' % omobj.__class__.__name__)
-    
+
     def to_openmath(self, obj):
         """ Convert Python object to OpenMath """
         for cl, conv in reversed(self._conv_to_om):
@@ -228,130 +198,6 @@
 
         This function has two forms. A three-arguments one:
 
-=======
-    def __init__(self):
-        # A list of conversions from python types to OM
-        self._conv_to_om = []
-
-        # A dictionary to override OM basic tags
-        self._conv_to_py = {}
-        # A dictionary to convert OM symbols
-        self._conv_sym_to_py = {
-            ('nums1', 'infinity'):             float('inf'),
-            ('logic1', 'true'):                True,
-            ('logic1', 'false'):               False,
-            ('list1', 'list'):                 lambda obj: [self.to_python(x) for x in obj.arguments],
-            ('set1', 'emptyset'):              set(),
-            ('set1', 'set'):                   lambda obj: set(self.to_python(x) for x in obj.arguments),
-            ('complex1', 'complex_cartesian'): lambda obj: complex(obj.arguments[0].double, obj.arguments[1].double),
-        }
-    
-    def to_python(self, omobj):
-        """ Convert OpenMath object to Python """
-        if omobj.__class__ in self._conv_to_py:
-            return self._conv_to_py[omobj.__class__](omobj)
-        elif isinstance(omobj, om.OMInteger):
-            return omobj.integer
-        elif isinstance(omobj, om.OMFloat):
-            return omobj.double
-        elif isinstance(omobj, om.OMString):
-            return omobj.string
-        elif isinstance(omobj, om.OMBytes):
-            return omobj.bytes
-        elif isinstance(omobj, om.OMSymbol):
-            val = self._conv_sym_to_py.get((omobj.cd, omobj.name))
-            if val is not None:
-                if callable(val):
-                    return val(omobj)
-                else:
-                    return val
-        elif isinstance(omobj, om.OMApplication) and isinstance(omobj.elem, om.OMSymbol):
-            val = self._conv_sym_to_py.get((omobj.elem.cd, omobj.elem.name))
-            if val is not None:
-                if callable(val):
-                    return val(omobj)
-                else:
-                    return val
-
-        raise ValueError('Cannot convert object of class %s to Python.' % omobj.__class__.__name__)
-    
-    def to_openmath(self, obj):
-        """ Convert Python object to OpenMath """
-        for cl, conv in reversed(self._conv_to_om):
-            if cl is None or isinstance(obj, cl):
-                try:
-                    if callable(conv):
-                        return conv(obj)
-                    else:
-                        return conv
-                except CannotConvertError:
-                    continue
-
-        if hasattr(obj, '__openmath__'):
-            return obj.__openmath__()
-
-        if isinstance(obj, bool):
-            return om.OMSymbol(str(obj).lower(), cd='logic1')
-        elif isinstance(obj, six.integer_types):
-            return om.OMInteger(obj)
-        elif isinstance(obj, float):
-            if obj == float('inf'):
-                return om.OMSymbol('infinity', cd='nums1')
-            else:
-                return om.OMFloat(obj)
-        elif isinstance(obj, complex):
-            return om.OMApplication(om.OMSymbol('complex_cartesian', cd='complex1'),
-                                  map(self.to_openmath, [obj.real, obj.imag]))
-        elif isinstance(obj, str):
-            return om.OMString(obj)
-        elif isinstance(obj, bytes):
-            return om.OMBytes(obj)
-        elif isinstance(obj, list):
-            return om.OMApplication(om.OMSymbol('list', cd='list1'), map(self.to_openmath, obj))
-        elif isinstance(obj, set):
-            if obj:
-                return om.OMApplication(om.OMSymbol('set', cd='set1'), map(self.to_openmath, obj))
-            else:
-                return om.OMSymbol('emptyset', cd='set1')
-
-        raise ValueError('Cannot convert %r to OpenMath.' % obj)
-
-    def register_to_openmath(self, py_class, converter):
-        """Register a conversion from Python to OpenMath
-
-        :param py_class: A Python class the conversion is attached to, or None
-        :type py_class: None, type
-
-        :param converter: A conversion function or an OpenMath object
-        :type converter: Callable, OMAny
-
-        :rtype: None
-
-        ``converter`` will used to convert any object of type ``py_class``,
-        or any object if ``py_class`` is ``None``. If ``converter`` is an
-        OpenMath object, it is returned immediately. If it is a callable, it
-        is called with the Python object as paramter; in this case, it must
-        either return an OpenMath object, or raise an exception.  The
-        special exception ``CannotConvertError`` can be used to signify that
-        ``converter`` does not know how to convert the current object, and that
-        ``to_openmath`` shall continue with the other converters. Any other
-        exception stops conversion immediately.
-
-        Converters registered by this function are called in order from the
-        most recent to the oldest.
-        """
-        if py_class is not None and not isclass(py_class):
-            raise TypeError('Expected class, found %r' % py_class)
-        if not callable(converter) and not isinstance(converter, om.OMAny):
-            raise TypeError('Expected callable or openmath.OMAny object, found %r' % converter)
-        self._conv_to_om.append((py_class, converter))
-
-    def register_to_python(self, cd, name, converter=None):
-        """Register a conversion from OpenMath to Python
-
-        This function has two forms. A three-arguments one:
-
->>>>>>> 89ddea74
         :param cd: A content dictionary name
         :type cd: str
 
@@ -360,13 +206,8 @@
 
         :param converter: A conversion function, or a Python object
         :type: Callable, Any
-<<<<<<< HEAD
-        
+
 		Any object of type ``openmath.OMSymbol``, with content
-=======
-
-        Any object of type ``openmath.OMSymbol``, with content
->>>>>>> 89ddea74
         dictionary equal to ``cd`` and name equal to ``name`` will be converted
         using ``converter``. Also, any object of type ``openmath.OMApplication``
         whose first child is an ``openmath.OMSymbol`` as above will be converted
@@ -397,21 +238,16 @@
             else:
                 raise TypeError('Three-arguments form expects string, found %r' % cd.__class__)
 
-<<<<<<< HEAD
     # deprecated, made private for now
     def _deprecated_register(self, py_class, to_om, om_cd, om_name, to_py=None):
-=======
-    def register(self, py_class, to_om, om_cd, om_name, to_py=None):
->>>>>>> 89ddea74
         """
-        Shorthand for
-
-        >>> self.register_to_python(om_cd, om_name, to_py)
-        >>> self.register_to_openmath(py_class, to_om)
+        This is a shorthand for:
+
+           ``self.register_to_python(om_cd, om_name, to_py)``
+           ``self.register_to_openmath(py_class, to_om)``
         """
         self.register_to_python(om_cd, om_name, to_py)
         self.register_to_openmath(py_class, to_om)
-<<<<<<< HEAD
 
 
 class BasicPythonConverter(Converter):
@@ -428,13 +264,13 @@
     """
     # base for OM standard CDs
     _omBase = 'http://www.openmath.org/cd'
-    
+
     def __init__(self):
         super(BasicPythonConverter, self).__init__()
         # to Python
-        
+
         # primitive operators
-        r = lambda cd,name,py: self.register_to_python_name(self._omBase, cd, name, py) 
+        r = lambda cd,name,py: self.register_to_python_name(self._omBase, cd, name, py)
         r('nums1', 'infinity', float('inf'))
         r('logic1', 'true', True)
         r('logic1', 'false', False)
@@ -486,18 +322,6 @@
 #register = DefaultConverter.register # not used anymore
 register_to_openmath = DefaultConverter.register_to_openmath
 #register_to_python = DefaultConverter.register_to_python # not used anymore
-=======
-
-
-# A default converter instance for convenience
-DefaultConverter = Converter()
-# Shorthands for backward compatibility (and convenience?)
-to_python = DefaultConverter.to_python
-to_openmath = DefaultConverter.to_openmath
-register = DefaultConverter.register
-register_to_openmath = DefaultConverter.register_to_openmath
-register_to_python = DefaultConverter.register_to_python
->>>>>>> 89ddea74
 
 class CannotConvertError(RuntimeError):
     """
